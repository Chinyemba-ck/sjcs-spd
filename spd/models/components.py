--- conflicted
+++ resolved
@@ -6,10 +6,6 @@
 import torch
 from jaxtyping import Bool, Float, Int
 from torch import Tensor, nn
-<<<<<<< HEAD
-from transformers.pytorch_utils import Conv1D as RadfordConv1D
-=======
->>>>>>> 4958009e
 
 from spd.utils.module_utils import _NonlinearityType, init_param_
 
