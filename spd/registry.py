--- conflicted
+++ resolved
@@ -77,6 +77,21 @@
 }
 
 
+def get_max_expected_runtime(experiments_list: list[str]) -> str:
+    """Get the max expected runtime of a list of experiments in XhYm format.
+
+    Args:
+        experiments_list: List of experiment names
+
+    Returns:
+        Max expected runtime in XhYm format
+    """
+    max_expected_runtime = max(
+        EXPERIMENT_REGISTRY[experiment].expected_runtime for experiment in experiments_list
+    )
+    return f"{max_expected_runtime // 60}h{max_expected_runtime % 60}m"
+
+
 def get_experiment_config_file_contents(key: str) -> dict[str, Any]:
     """given a key in the `EXPERIMENT_REGISTRY`, return contents of the config file as a dict.
 
@@ -88,7 +103,6 @@
     return yaml.safe_load((REPO_ROOT / EXPERIMENT_REGISTRY[key].config_path).read_text())
 
 
-<<<<<<< HEAD
 CANONICAL_RUNS: dict[str, str] = {
     "tms_5-2": "wandb:goodfire/spd/runs/u9lslp82",
     "tms_5-2-id": "wandb:goodfire/spd/runs/hm77qg0d",
@@ -105,19 +119,4 @@
 ```
 spd-run --local --log-format terse
 ```
-"""
-=======
-def get_max_expected_runtime(experiments_list: list[str]) -> str:
-    """Get the max expected runtime of a list of experiments in XhYm format.
-
-    Args:
-        experiments_list: List of experiment names
-
-    Returns:
-        Max expected runtime in XhYm format
-    """
-    max_expected_runtime = max(
-        EXPERIMENT_REGISTRY[experiment].expected_runtime for experiment in experiments_list
-    )
-    return f"{max_expected_runtime // 60}h{max_expected_runtime % 60}m"
->>>>>>> f4d14098
+"""