"""Run SPD on a model."""

import gc
import json
from collections import defaultdict
from collections.abc import Mapping
from pathlib import Path
from typing import TYPE_CHECKING, Union, cast

import torch
import torch.nn as nn
import torch.nn.parallel
import torch.optim as optim
from jaxtyping import Float, Int
from PIL import Image
from torch import Tensor
from torch.utils.data import DataLoader
from tqdm import tqdm

# Lazy import: wandb is only used in is_main_process() blocks
# Import at runtime inside functions to avoid multi-process file locking deadlock
if TYPE_CHECKING:
    import wandb

from spd.configs import Config
from spd.data import loop_dataloader
from spd.eval import evaluate
from spd.identity_insertion import insert_identity_operations_
from spd.log import logger
from spd.losses import calculate_losses
from spd.models.component_model import ComponentModel
from spd.utils.alive_components_tracker import AliveComponentsTracker
from spd.utils.component_utils import calc_ci_l_zero
from spd.utils.distributed_utils import (
    avg_eval_metrics_across_ranks,
    avg_metrics_across_ranks,
    get_world_size,
    is_distributed,
    is_main_process,
    sync_across_processes,
)
from spd.utils.general_utils import (
    extract_batch_data,
    get_linear_annealed_p,
    get_lr_schedule_fn,
    get_lr_with_warmup,
)
from spd.utils.module_utils import replace_std_values_in_layernorm
from spd.utils.run_utils import save_file


def local_log(
    data: Mapping[str, Union[float, Image.Image, "wandb.plot.CustomChart"]], step: int, out_dir: Path
) -> None:
    # Lazy import - only called from is_main_process() blocks
    import wandb

    metrics_file = out_dir / "metrics.jsonl"
    metrics_file.touch(exist_ok=True)

    fig_dir = out_dir / "figures"
    fig_dir.mkdir(exist_ok=True)

    metrics_without_images = {}
    for k, v in data.items():
        if isinstance(v, Image.Image):
            filename = f"{k.replace('/', '_')}_{step}.png"
            v.save(fig_dir / filename)
            tqdm.write(f"Saved figure {k} to {fig_dir / filename}")
        elif isinstance(v, wandb.plot.CustomChart):
            json_path = fig_dir / f"{k.replace('/', '_')}_{step}.json"
            payload = {"columns": list(v.table.columns), "data": list(v.table.data), "step": step}
            with open(json_path, "w") as f:
                json.dump(payload, f, default=str)
            tqdm.write(f"Saved custom chart data {k} to {json_path}")
        else:
            metrics_without_images[k] = v

    with open(metrics_file, "a") as f:
        f.write(json.dumps({"step": step, **metrics_without_images}) + "\n")


def optimize(
    target_model: nn.Module,
    config: Config,
    device: str,
    train_loader: DataLoader[Int[Tensor, "..."]]
    | DataLoader[tuple[Float[Tensor, "..."], Float[Tensor, "..."]]],
    eval_loader: DataLoader[Int[Tensor, "..."]]
    | DataLoader[tuple[Float[Tensor, "..."], Float[Tensor, "..."]]],
    n_eval_steps: int,
    out_dir: Path | None,
    tied_weights: list[tuple[str, str]] | None = None,
    ln_stds: dict[str, float] | None = None,
) -> None:
    """Run the optimization loop for LM decomposition."""

    train_iterator = loop_dataloader(train_loader)
    eval_iterator = loop_dataloader(eval_loader)

    if is_main_process():
        logger.info(f"Train+eval logs saved to directory: {out_dir}")

    if config.identity_module_patterns is not None:
        insert_identity_operations_(target_model, identity_patterns=config.identity_module_patterns)

    target_model.requires_grad_(False)

    # Enable CUDA optimizations for faster training
    torch.backends.cudnn.benchmark = True
    torch.backends.cuda.matmul.allow_tf32 = True
    torch.backends.cudnn.allow_tf32 = True

    model = ComponentModel(
        target_model=target_model,
        target_module_patterns=config.all_module_patterns,
        C=config.C,
        gate_type=config.gate_type,
        gate_hidden_dims=config.gate_hidden_dims,
        pretrained_model_output_attr=config.pretrained_model_output_attr,
    )

    if ln_stds is not None:
        # model has ablated layernorms, patch in the fixed std values
        replace_std_values_in_layernorm(model, ln_stds)
    model.to(device)

    # Wrap model with DDP if distributed
    world_size = get_world_size()
    wrapped_model: nn.Module = model
    if world_size > 1:
        from spd.utils.distributed_utils import get_rank
        import torch.distributed as dist
        rank = get_rank()

        if device.startswith("cuda"):
            # Parse device string to get device id for GPU
            device_id = int(device.split(":")[1]) if ":" in device else 0

            # TEST: Verify NCCL communication works BEFORE DDP wrapping
            print(f"[RANK {rank}] [NCCL TEST] Testing NCCL communication before DDP...", flush=True)
            test_tensor = torch.tensor([rank + 1], dtype=torch.float32, device=device)
            print(f"[RANK {rank}] [NCCL TEST] Local tensor value: {test_tensor.item()}", flush=True)

            print(f"[RANK {rank}] [NCCL TEST] Calling dist.all_reduce()...", flush=True)
            dist.all_reduce(test_tensor, op=dist.ReduceOp.SUM)
            print(f"[RANK {rank}] [NCCL TEST] After all_reduce: {test_tensor.item()}", flush=True)

            expected_sum = sum(range(1, world_size + 1))  # 1+2+3 = 6 for 3 ranks
            if abs(test_tensor.item() - expected_sum) < 0.001:
                print(f"[RANK {rank}] [NCCL TEST] ✓ NCCL communication WORKS! Got {test_tensor.item()}, expected {expected_sum}", flush=True)
            else:
                print(f"[RANK {rank}] [NCCL TEST] ✗ NCCL communication FAILED! Got {test_tensor.item()}, expected {expected_sum}", flush=True)

            print(f"[RANK {rank}] [DDP] Wrapping model with DDP on device {device_id}...", flush=True)
            # DDP will use the default NCCL process group for GPU gradient synchronization
            wrapped_model = torch.nn.parallel.DistributedDataParallel(
                model,
                device_ids=[device_id],
                output_device=device_id,
            )
            print(f"[RANK {rank}] [DDP] Model wrapped successfully", flush=True)
        else:
            # For CPU, don't pass device_ids or output_device
            wrapped_model = torch.nn.parallel.DistributedDataParallel(model)
        # Access the underlying module for component operations
        component_model = wrapped_model.module  # type: ignore[attr-defined]
    else:
        component_model = model

    if tied_weights is not None:
        # Tie component weights. Assume that the first element is a transpose of the second element
        # NOTE: Tying weights will make your training nondeterministic
        for src_name, tgt_name in tied_weights:
            tgt = component_model.components[tgt_name]
            src = component_model.components[src_name]
            assert tgt is not None and src is not None, (
                f"Cannot tie weights between {src_name} and {tgt_name} - one or both are None"
            )
            tgt.U.data = src.V.data.T
            tgt.V.data = src.U.data.T

    component_params: list[torch.nn.Parameter] = []
    gate_params: list[torch.nn.Parameter] = []
    for name, component in component_model.components.items():
        component_params.extend(list(component.parameters()))
        gate_params.extend(list(component_model.gates[name].parameters()))

    assert len(component_params) > 0, "No parameters found in components to optimize"

    optimizer = optim.AdamW(component_params + gate_params, lr=config.lr, weight_decay=0, foreach=True)

    lr_schedule_fn = get_lr_schedule_fn(config.lr_schedule, config.lr_exponential_halflife)
    logger.info(f"Base LR scheduler created: {config.lr_schedule}")

    # Track which components are alive based on firing frequency
    alive_tracker = AliveComponentsTracker(
        module_names=list(component_model.components.keys()),
        C=config.C,
        n_examples_until_dead=config.n_examples_until_dead,
        device=device,
        ci_alive_threshold=config.ci_alive_threshold,
    )

    for step in tqdm(range(config.steps + 1), ncols=0):
        optimizer.zero_grad()

        step_lr = get_lr_with_warmup(
            step=step,
            steps=config.steps,
            lr=config.lr,
            lr_schedule_fn=lr_schedule_fn,
            lr_warmup_pct=config.lr_warmup_pct,
        )

        for group in optimizer.param_groups:
            group["lr"] = step_lr

        microbatch_log_data: defaultdict[str, float] = defaultdict(float)
        current_p = config.pnorm  # Initialize with default value

        for i_microbatch in range(config.gradient_accumulation_steps):
            weight_deltas = component_model.calc_weight_deltas()
            batch = extract_batch_data(next(train_iterator)).to(device)

            target_out, pre_weight_acts = wrapped_model(
                batch,
                mode="input_cache",
                module_names=list(component_model.components.keys()),
            )
            # NOTE: pre_weight_acts are now part of the DDP computation graph, so when they pass
            # through the parameters in calc_causal_importances below, the DDP hook will get called
            # and gradients will be properly synced across ranks on the next backward pass.
            causal_importances, causal_importances_upper_leaky = (
                component_model.calc_causal_importances(
                    pre_weight_acts=pre_weight_acts,
                    sigmoid_type=config.sigmoid_type,
                    detach_inputs=False,
                    sampling=config.sampling,
                )
            )

            alive_tracker.watch_batch(causal_importances)

            # Calculate current p value with annealing
            current_p = get_linear_annealed_p(
                step=step,
                steps=config.steps,
                initial_p=config.pnorm,
                p_anneal_start_frac=config.p_anneal_start_frac,
                p_anneal_final_p=config.p_anneal_final_p,
                p_anneal_end_frac=config.p_anneal_end_frac,
            )

            # Memory logging: before calculate_losses
            mem_before_losses = torch.cuda.memory_allocated(device) / (1024**3)
            print(f"[MEMORY] Step {step}, microbatch {i_microbatch}: Before calculate_losses: {mem_before_losses:.3f} GB allocated")

            microbatch_total_loss, microbatch_loss_terms = calculate_losses(
                model=component_model,
                batch=batch,
                config=config,
                causal_importances=causal_importances,
                causal_importances_upper_leaky=causal_importances_upper_leaky,
                target_out=target_out,
                weight_deltas=weight_deltas,
                device=device,
                current_p=current_p,
                ddp_model=wrapped_model if world_size > 1 else None,
                gradient_accumulation_steps=config.gradient_accumulation_steps,
            )

            # Memory logging: after calculate_losses
            mem_after_losses = torch.cuda.memory_allocated(device) / (1024**3)
            print(f"[MEMORY] Step {step}, microbatch {i_microbatch}: After calculate_losses: {mem_after_losses:.3f} GB (+{mem_after_losses - mem_before_losses:.3f} GB)")

            # Only backward if total_loss has gradients (e.g., faithfulness_loss enabled)
            if microbatch_total_loss.requires_grad:
                microbatch_total_loss.div_(config.gradient_accumulation_steps).backward()

                # Memory logging: after backward
                mem_after_backward = torch.cuda.memory_allocated(device) / (1024**3)
                print(f"[MEMORY] Step {step}, microbatch {i_microbatch}: After backward: {mem_after_backward:.3f} GB (+{mem_after_backward - mem_after_losses:.3f} GB)")

            for loss_name, loss_value in microbatch_loss_terms.items():
                microbatch_log_data[f"train/loss/{loss_name}"] += (
                    loss_value / config.gradient_accumulation_steps
                )

            for layer_name, layer_ci in causal_importances.items():
                l0_val = calc_ci_l_zero(layer_ci, config.ci_alive_threshold)
                microbatch_log_data[f"train/{layer_name}/l0"] += (
                    l0_val / config.gradient_accumulation_steps
                )

        # Free tensors from last gradient accumulation iteration before optimizer.step()
        # These variables are created in the loop above but no longer used after it completes
        # Frees ~1.7 GB: target_out (768 MB) + pre_weight_acts (200 MB) +
        #                causal_importances (332 MB) + causal_importances_upper_leaky (332 MB) +
        #                batch (10 MB) + weight_deltas (50 MB)
        # This prevents OOM at optimizer.step() which needs 30 MB when only 10.31 MB was free
        mem_before_cleanup = torch.cuda.memory_allocated(device) / (1024**3)
        del target_out, pre_weight_acts, batch, weight_deltas, causal_importances, causal_importances_upper_leaky, microbatch_total_loss, microbatch_loss_terms
        torch.cuda.empty_cache()
        mem_after_cleanup = torch.cuda.memory_allocated(device) / (1024**3)
        print(f"[MEMORY] Step {step}: After cleanup: {mem_after_cleanup:.3f} GB (freed {mem_before_cleanup - mem_after_cleanup:.3f} GB)")

        # --- Train Logging --- #
        if step % config.train_log_freq == 0:
            if is_distributed():
                avg_metrics = avg_metrics_across_ranks(microbatch_log_data, device=device)
                microbatch_log_data = cast(defaultdict[str, float], avg_metrics)

            # Already reduced alive counts across ranks, so no need to reduce again
            for layer_name, n_alive_count in alive_tracker.n_alive().items():
                n_alive_key = f"train/{layer_name}/n_alive_{alive_tracker.ci_alive_threshold}"
                microbatch_log_data[n_alive_key] = n_alive_count

            grad_norm: Float[Tensor, ""] = torch.zeros((), device=device)
            for param in component_params + gate_params:
                if param.grad is not None:
                    grad_norm += param.grad.data.flatten().pow(2).sum()
            microbatch_log_data["train/misc/grad_norm"] = grad_norm.sqrt().item()
            microbatch_log_data["train/misc/lr"] = step_lr
            microbatch_log_data["train/misc/current_p"] = current_p

            if is_main_process():
                # Lazy import - only rank 0 reaches here
                import wandb

                tqdm.write(f"--- Step {step} ---")
                tqdm.write(f"LR: {step_lr:.6f}")
                for name, value in microbatch_log_data.items():
                    tqdm.write(f"{name}: {value:.15f}")
                if out_dir is not None:
                    local_log(microbatch_log_data, step, out_dir)
                if config.wandb_project:
                    wandb.log(microbatch_log_data, step=step)

        # --- Evaluation --- #
<<<<<<< HEAD
        # Skip evaluation at step 0 since no training has occurred yet
=======
        # Skip evaluation at step 0 to prevent memory exhaustion before any training occurs
>>>>>>> 73cbbfc4
        if step > 0 and step % config.eval_freq == 0:
            with torch.inference_mode():
                run_slow: bool = step % config.slow_eval_freq == 0

                metrics = evaluate(
                    model=component_model,  # No backward passes so DDP wrapped_model not needed
                    eval_iterator=eval_iterator,
                    device=device,
                    config=config,
                    run_slow=run_slow,
                    n_steps=n_eval_steps,
                )

                if is_distributed():
                    metrics = avg_eval_metrics_across_ranks(metrics, device=device)

                if is_main_process():
                    for k, v in metrics.items():
                        tqdm.write(f"eval/{k}: {v}")
                    if out_dir is not None:
                        local_log(metrics, step, out_dir)
                    if config.wandb_project:
                        wandb_logs: dict[str, int | float | str | wandb.Image] = {
                            f"eval/{k}": wandb.Image(v) if isinstance(v, Image.Image) else v
                            for k, v in metrics.items()
                        }
                        wandb.log(wandb_logs, step=step)

                del metrics
                torch.cuda.empty_cache()
                gc.collect()

        # --- Saving Checkpoint --- #
        if (
            (
                (config.save_freq is not None and step % config.save_freq == 0 and step > 0)
                or step == config.steps
            )
            and out_dir is not None
            and is_main_process()
        ):
            # Save the state dict of the underlying module (not DDP wrapper)
            save_file(component_model.state_dict(), out_dir / f"model_{step}.pth")
            logger.info(f"Saved model, optimizer, and out_dir to {out_dir}")
            if config.wandb_project:
                wandb.save(str(out_dir / f"model_{step}.pth"), base_path=str(out_dir), policy="now")

        # Skip gradient step if we are at the last step (last step just for plotting and logging)
        if step != config.steps:
            sync_across_processes()
            optimizer.step()

    if is_main_process():
        logger.info("Finished training loop.")<|MERGE_RESOLUTION|>--- conflicted
+++ resolved
@@ -338,14 +338,14 @@
                     wandb.log(microbatch_log_data, step=step)
 
         # --- Evaluation --- #
-<<<<<<< HEAD
-        # Skip evaluation at step 0 since no training has occurred yet
-=======
         # Skip evaluation at step 0 to prevent memory exhaustion before any training occurs
->>>>>>> 73cbbfc4
         if step > 0 and step % config.eval_freq == 0:
             with torch.inference_mode():
-                run_slow: bool = step % config.slow_eval_freq == 0
+                run_slow: bool = (
+                    config.slow_eval_on_first_step
+                    if step == 0
+                    else step % config.slow_eval_freq == 0
+                )
 
                 metrics = evaluate(
                     model=component_model,  # No backward passes so DDP wrapped_model not needed
