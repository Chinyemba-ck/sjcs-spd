--- conflicted
+++ resolved
@@ -53,12 +53,6 @@
 	uv run python -m coverage html --directory=$(COVERAGE_DIR)/html/
 
 
-<<<<<<< HEAD
-.PHONY: demo
-demo:
-	spd-run --experiments resid_mlp1 --local --create_snapshot False --use_wandb False --create_report False --log-format terse
-=======
 .PHONY: train-canonical-models
 train-canonical-models:
-	spd-run --local --create_snapshot False --create_report False --log-format terse
->>>>>>> d0c8b509
+	spd-run --local --create_snapshot False --create_report False --log-format terse